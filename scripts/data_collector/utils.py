--- conflicted
+++ resolved
@@ -229,8 +229,6 @@
     return res.upper() if capital else res.lower()
 
 
-<<<<<<< HEAD
-=======
 def deco_retry(retry: int = 5, retry_sleep: int = 3):
     def deco_func(func):
         @functools.wraps(func)
@@ -278,6 +276,5 @@
     return res
 
 
->>>>>>> 7152f832
 if __name__ == "__main__":
     assert len(get_hs_stock_symbols()) >= MINIMUM_SYMBOLS_NUM